--- conflicted
+++ resolved
@@ -2,50 +2,32 @@
 from torch import nn, Tensor, autograd
 from torch.nn.functional import mse_loss, l1_loss
 import lightning as L
-<<<<<<< HEAD
-
 from foam_dataset import PdeData, FoamData
-from models.losses import MomentumLoss, BoundaryLoss, ContinuityLoss, LossLogger
-=======
-from torch.optim.lr_scheduler import ExponentialLR
-from foam_dataset import PdeData, FoamData, StandardScaler
 from models.losses import MomentumLoss, ContinuityLoss, LossLogger, BoundaryLoss
->>>>>>> 45e6a6e1
 
 
 class Encoder(nn.Module):
     def __init__(self):
         super().__init__()
         self.local_feature = nn.Sequential(
-<<<<<<< HEAD
-            nn.Conv1d(2, 64, 1),
-            nn.Tanh(),
-            nn.Conv1d(64, 64, 1),
-=======
             nn.Linear(3, 64),
             nn.Tanh(),
             nn.Linear(64, 64),
->>>>>>> 45e6a6e1
             nn.Tanh()
         )
         self.global_feature = nn.Sequential(
-            nn.Linear(65, 96),
+            nn.Linear(65, 64),
             nn.Tanh(),
-            nn.Linear(96, 128),
+            nn.Linear(64, 128),
             nn.Tanh(),
             nn.Linear(128, 1024),
             nn.Tanh()
         )
 
     def forward(self, x: Tensor, zones_ids: Tensor) -> tuple[Tensor, Tensor]:
-<<<<<<< HEAD
-        local_features = self.local_feature(x)
-        local_features = torch.concatenate([local_features, zones_ids], dim=1)
-=======
         x = torch.cat([x, zones_ids], dim=2)
         local_features = self.local_feature(x)
         local_features = torch.concatenate([local_features, zones_ids], dim=2)
->>>>>>> 45e6a6e1
         global_feature = self.global_feature(local_features)
         global_feature = torch.max(global_feature, dim=1, keepdim=True)[0]
         return local_features, global_feature
@@ -72,23 +54,18 @@
 
 
 class Pipn(L.LightningModule):
-    def __init__(self, n_internal: int, n_boundary: int, scalers: dict[str, StandardScaler]):
+    def __init__(self, n_internal: int, n_boundary: int):
         super().__init__()
         self.save_hyperparameters()
         self.n_internal = n_internal
         self.n_boundary = n_boundary
         self.encoder = Encoder()
         self.decoder = Decoder(3)
-<<<<<<< HEAD
         self.mu = 0.01
         self.d = 100
         self.momentum_loss = MomentumLoss(self.mu, self.d, n_internal)
         self.continuity_loss = ContinuityLoss(n_internal)
         self.boundary_loss = BoundaryLoss(n_internal)
-=======
-        self.mu = 1489.4e-6  # As rho=1 mu and nu are the same
-        self.d = 14000
->>>>>>> 45e6a6e1
         self.training_loss_togger = LossLogger(self, 'Train loss',
                                                'Train loss continuity',
                                                'Train loss momentum x',
@@ -96,40 +73,15 @@
                                                'Train loss p',
                                                'Train loss ux',
                                                'Train loss uy',
-<<<<<<< HEAD
-=======
-                                               'Obs loss p',
-                                               'Obs loss ux',
-                                               'Obs loss uy',
->>>>>>> 45e6a6e1
                                                'Train p error',
                                                'Train ux error',
                                                'Train uy error')
         self.val_loss_logger = LossLogger(self, 'Val error p',
                                           'Val error ux',
                                           'Val error uy')
-
-<<<<<<< HEAD
-    def forward(self, x: Tensor, porous: Tensor) -> Tensor:
-        x = x.transpose(dim0=1, dim1=2)
-
-        local_features, global_feature = self.encoder.forward(x, porous.transpose(dim0=1, dim1=2))
-
-        # Expand global feature
-        exp_global = global_feature.repeat(1, 1, local_features.shape[-1])
-
-        pde = self.decoder.forward(local_features, exp_global)
-        return pde.transpose(dim0=1, dim1=2)
-=======
-        self.u_scaler = scalers['U']
-        self.p_scaler = scalers['p']
-        self.points_scaler = scalers['Points']
-
-        self.momentum_x_loss = MomentumLoss(0, 1, self.mu, self.d, 5, n_internal,
-                                            self.u_scaler, self.points_scaler, self.p_scaler)
-        self.momentum_y_loss = MomentumLoss(1, 0, self.mu, self.d, 5, n_internal,
-                                            self.u_scaler, self.points_scaler, self.p_scaler)
-        self.continuity_loss = ContinuityLoss(n_internal, self.u_scaler, self.points_scaler)
+        self.momentum_x_loss = MomentumLoss(0, 1, self.mu, self.d, 5, n_internal)
+        self.momentum_y_loss = MomentumLoss(1, 0, self.mu, self.d, 5, n_internal)
+        self.continuity_loss = ContinuityLoss(n_internal)
         self.boundary_loss = BoundaryLoss(n_internal)
         self.verbose_predict = False
 
@@ -137,12 +89,9 @@
         local_features, global_feature = self.encoder.forward(x, zones_ids)
         exp_global = global_feature.repeat(1, local_features.shape[-2], 1)
         return self.decoder.forward(local_features, exp_global)
->>>>>>> 45e6a6e1
 
     def configure_optimizers(self):
-        optimizer = torch.optim.Adam(self.parameters(), lr=0.001)
-        scheduler = ExponentialLR(optimizer, 0.999)
-        return [optimizer], [{"scheduler": scheduler, "interval": "epoch"}]
+        return torch.optim.Adam(self.parameters(), lr=0.002, eps=10e-6)
 
     def calculate_gradients(self, outputs: Tensor, inputs: Tensor) -> Tensor:
         return autograd.grad(outputs, inputs,
@@ -154,8 +103,7 @@
         d_ui_i, d_ui_j = d_ui[:, :, i:i + 1], d_ui[:, :, j:j + 1]
         dd_ui_i = self.calculate_gradients(d_ui_i, points)[:, :, i:i + 1]
         dd_ui_j = self.calculate_gradients(d_ui_j, points)[:, :, j:j + 1]
-<<<<<<< HEAD
-        return d_ui_i, d_ui_j, dd_ui_i, dd_ui_j
+        return d_ui_i, (d_ui_j, dd_ui_i, dd_ui_j)
 
     def training_step(self, batch: list):
         in_data = FoamData(batch)
@@ -163,46 +111,14 @@
 
         pred = self.forward(in_data.points, in_data.zones_ids)
         pred_data = PdeData(pred)
-=======
-        return d_ui_i, (d_ui_j, dd_ui_i, dd_ui_j)
 
-    def training_step(self, batch: list, batch_idx: int):
-        in_data = FoamData(batch)
-        in_data.points.requires_grad = True
->>>>>>> 45e6a6e1
-
-        pred = self.forward(in_data.points, in_data.zones_ids)
-        pred_data = PdeData(pred)
         # i=0 is x, j=1 is y
-<<<<<<< HEAD
-        d_ux_x, d_ux_y, dd_ux_x, dd_ux_y = self.differentiate_field(in_data.points, pred_data.ux, 0, 1)
-        # i=1 is y, j=0 is x
-        d_uy_y, d_uy_x, dd_uy_y, dd_uy_x = self.differentiate_field(in_data.points, pred_data.uy, 1, 0)
-=======
         d_ux_x, diff_x = self.differentiate_field(in_data.points, pred_data.ux, 0, 1)
         # i=1 is y, j=0 is x
         d_uy_y, diff_y = self.differentiate_field(in_data.points, pred_data.uy, 1, 0)
->>>>>>> 45e6a6e1
 
         d_p = self.calculate_gradients(pred_data.p, in_data.points)
         d_p_x, d_p_y = d_p[:, :, 0:1], d_p[:, :, 1:2]
-
-<<<<<<< HEAD
-        boundary_p_loss = self.boundary_loss(pred_data.p, in_data.pde.p)
-        boundary_ux_loss = self.boundary_loss(pred_data.ux, in_data.pde.ux)
-        boundary_uy_loss = self.boundary_loss(pred_data.uy, in_data.pde.uy)
-
-        cont_loss = self.continuity_loss(d_ux_x, d_uy_y)
-        mom_loss_x = self.momentum_loss(pred_data.ux, d_ux_x, d_ux_y, pred_data.uy, dd_ux_x, dd_ux_y, d_p_x,
-                                        in_data.fx, in_data.zones_ids)
-        mom_loss_y = self.momentum_loss(pred_data.uy, d_uy_y, d_uy_x, pred_data.ux, dd_uy_y, dd_uy_x, d_p_y,
-                                        in_data.fy, in_data.zones_ids)
-
-        loss = (boundary_p_loss + boundary_ux_loss + boundary_uy_loss + cont_loss + mom_loss_x + mom_loss_y) / 5.0
-=======
-        obs_ux_loss = mse_loss(pred_data.ux.gather(1, in_data.obs_samples), in_data.obs_ux)
-        obs_uy_loss = mse_loss(pred_data.uy.gather(1, in_data.obs_samples), in_data.obs_uy)
-        obs_p_loss = mse_loss(pred_data.p.gather(1, in_data.obs_samples), in_data.obs_p)
 
         boundary_p_loss = self.boundary_loss(pred_data.p, in_data.pde.p)
         boundary_ux_loss = self.boundary_loss(pred_data.ux, in_data.pde.ux)
@@ -217,11 +133,7 @@
                 mom_loss_y +
                 boundary_p_loss +
                 boundary_ux_loss +
-                boundary_uy_loss +
-                obs_p_loss * 1000 +
-                obs_ux_loss * 1000 +
-                obs_uy_loss * 1000)
->>>>>>> 45e6a6e1
+                boundary_uy_loss)
 
         self.training_loss_togger.log(loss,
                                       cont_loss,
@@ -230,45 +142,19 @@
                                       boundary_p_loss,
                                       boundary_ux_loss,
                                       boundary_uy_loss,
-<<<<<<< HEAD
                                       l1_loss(pred_data.p, in_data.pde.p),
                                       l1_loss(pred_data.ux, in_data.pde.ux),
                                       l1_loss(pred_data.uy, in_data.pde.uy))
-=======
-                                      obs_p_loss,
-                                      obs_ux_loss,
-                                      obs_uy_loss,
-                                      l1_loss(self.p_scaler.inverse_transform(pred_data.p),
-                                              self.p_scaler.inverse_transform(in_data.pde.p)),
-                                      l1_loss(self.u_scaler[0].inverse_transform(pred_data.ux),
-                                              self.u_scaler[0].inverse_transform(in_data.pde.ux)),
-                                      l1_loss(self.u_scaler[1].inverse_transform(pred_data.uy),
-                                              self.u_scaler[1].inverse_transform(in_data.pde.uy)))
->>>>>>> 45e6a6e1
-
         return loss
 
     def validation_step(self, batch: list):
         batch_data = FoamData(batch)
         pred = self.forward(batch_data.points, batch_data.zones_ids)
         pred_data = PdeData(pred)
-<<<<<<< HEAD
 
         p_error = l1_loss(pred_data.p, batch_data.pde.p)
         ux_error = l1_loss(pred_data.ux, batch_data.pde.ux)
         uy_error = l1_loss(pred_data.uy, batch_data.pde.uy)
-        self.val_loss_logger.log(p_error, ux_error, uy_error)
-
-    def predict_step(self, batch: Tensor) -> Tensor:
-        batch_data = FoamData(batch)
-        return self.forward(batch_data.points, batch_data.zones_ids)
-=======
-        p_error = l1_loss(self.p_scaler.inverse_transform(pred_data.p),
-                          self.p_scaler.inverse_transform(batch_data.pde.p))
-        ux_error = l1_loss(self.u_scaler[0].inverse_transform(pred_data.ux),
-                           self.u_scaler[0].inverse_transform(batch_data.pde.ux))
-        uy_error = l1_loss(self.u_scaler[1].inverse_transform(pred_data.uy),
-                           self.u_scaler[1].inverse_transform(batch_data.pde.uy))
         self.val_loss_logger.log(p_error, ux_error, uy_error)
 
     def predict_step(self, batch: Tensor) -> tuple[Tensor, Tensor] | Tensor:
@@ -294,5 +180,4 @@
 
             return pred_data.data, torch.cat([momentum_x, momentum_y, cont], dim=2)
         else:
-            return self.forward(in_data.points, in_data.zones_ids)
->>>>>>> 45e6a6e1
+            return self.forward(in_data.points, in_data.zones_ids)