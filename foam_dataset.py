--- conflicted
+++ resolved
@@ -1,8 +1,8 @@
 from pathlib import Path
 import numpy as np
 import torch
+from numpy.random import default_rng
 from rich.progress import track
-from numpy.random import default_rng
 from torch import tensor, Tensor
 from torch.utils.data import Dataset
 from data_parser import parse_meta, parse_boundary, parse_internal_mesh
@@ -11,7 +11,6 @@
 class PdeData:
     def __init__(self, data: Tensor | np.ndarray):
         self.data = data
-<<<<<<< HEAD
 
     @property
     def u(self) -> Tensor | np.ndarray:
@@ -22,18 +21,6 @@
         return self.data[..., 0:1]
 
     @property
-=======
-
-    @property
-    def u(self) -> Tensor | np.ndarray:
-        return self.data[..., 0:2]
-
-    @property
-    def ux(self) -> Tensor | np.ndarray:
-        return self.data[..., 0:1]
-
-    @property
->>>>>>> 45e6a6e1
     def uy(self) -> Tensor | np.ndarray:
         return self.data[..., 1:2]
 
@@ -47,7 +34,6 @@
 
 class FoamData:
     def __init__(self, batch: tuple | list):
-<<<<<<< HEAD
         self.data = batch
         self.points = self.data[..., 0:2]
         self.pde = PdeData(self.data[..., 2:5])
@@ -65,78 +51,17 @@
         return self.data[..., 6:7]
 
     def numpy(self):
-        return FoamData(self.data.numpy(force=True))
-=======
-        self.data, self.obs_samples = batch
-        self.points = self.data[..., 0:2]
-        self.pde = PdeData(self.data[..., 2:5])
-
-    @property
-    def zones_ids(self) -> Tensor | np.ndarray:
-        return self.data[..., 5:6]
-
-    @property
-    def obs_ux(self) -> Tensor | np.ndarray:
-        return self.pde.ux.gather(1, self.obs_samples)
-
-    @property
-    def obs_uy(self) -> Tensor | np.ndarray:
-        return self.pde.uy.gather(1, self.obs_samples)
-
-    @property
-    def obs_p(self) -> Tensor | np.ndarray:
-        return self.pde.p.gather(1, self.obs_samples)
-
-    @property
-    def mom_x(self):
-        return self.data[..., 6:7]
-
-    @property
-    def mom_y(self):
-        return self.data[..., 7:8]
-
-    @property
-    def div(self):
-        return self.data[..., -1:]
-
-    def numpy(self):
-        return FoamData([self.data.numpy(force=True), self.obs_samples.numpy(force=True)])
-
-
-class StandardScaler:
-    def __init__(self, std, mean):
-        super().__init__()
-        self.std = std
-        self.mean = mean
-
-    def transform(self, data):
-        return (data - self.mean) / self.std
-
-    def inverse_transform(self, data):
-        return self.std * data + self.mean
-
-    def __getitem__(self, item):
-        return StandardScaler(self.std[item], self.mean[item])
-
-    def to_torch(self, device=None):
-        return StandardScaler(torch.tensor(self.std, device=device), torch.tensor(self.mean, device=device))
->>>>>>> 45e6a6e1
+        return FoamData([self.data.numpy(force=True)])
 
 
 class FoamDataset(Dataset):
-    def __init__(self, data_dir: str, n_internal: int, n_boundary: int, n_obs: int, meta_dir=None, rng=default_rng()):
+    def __init__(self, data_dir: str, n_internal: int, n_boundary: int, meta_dir=None, rng=default_rng()):
         self.n_boundary = n_boundary
         self.n_internal = n_internal
-        self.n_obs = n_obs
         self.rng = rng
-
         self.samples = [d for d in Path(data_dir).iterdir() if d.is_dir()]
         self.meta = parse_meta(data_dir if meta_dir is None else meta_dir)
         self.check_sample_size()
-        self.standard_scaler = StandardScaler(
-            np.array(self.meta['Std']['Points'] + self.meta['Std']['U'] + [self.meta['Std']['p']]),
-            np.array(self.meta['Mean']['Points'] + self.meta['Mean']['U'] + [self.meta['Mean']['p']]),
-        )
 
         self.data = [self.load_case(case) for case in track(self.samples, description='Loading data into memory')]
 
@@ -151,49 +76,48 @@
     def __len__(self):
         return len(self.samples)
 
+    def create_manufactured_solutions(self, points: np.array, porous: np.array) -> tuple[np.array, np.array, np.array]:
+        points_x, points_y = points[:, 0:1], points[:, 1:2]
+
+        # Create manufactures data
+        u_x = np.sin(points_y) * np.cos(points_x)
+        u_y = -np.sin(points_x) * np.cos(points_y)
+        u = np.concatenate([u_x, u_y], axis=1)
+
+        p = -1 / 4 * (np.cos(2 * points_x) + np.cos(2 * points_y))
+
+        f_x = 2 * 0.01 * np.cos(points_x) * np.sin(points_y)
+        f_y = -2 * 0.01 * np.sin(points_x) * np.cos(points_y)
+
+        f_x += 0.01 * 100 * u_x * porous
+        f_y += 0.01 * 100 * u_y * porous
+
+        f = np.concatenate([f_x, f_y], axis=1)
+
+        return u, p, f
+
     def reorder_data(self, data: np.ndarray) -> np.ndarray:
         return np.concatenate((data[:, 0:2], data[:, 4:7], data[:, 8:9], data[:, 2:4], data[:, 7:8]), axis=1)
 
     def load_case(self, case_dir):
-<<<<<<< HEAD
-        b_points, _, _, b_zones_ids = parse_boundary(case_dir)
-        b_samples = np.random.choice(len(b_points), replace=False, size=self.n_boundary)
-        b_points, b_zones_ids = b_points[b_samples], b_zones_ids[b_samples]
-
-        i_points, i_zones_ids = parse_internal_mesh(case_dir)
-        i_samples = np.random.choice(len(i_points), replace=False, size=self.n_internal)
-        i_points, i_zones_ids = i_points[i_samples], i_zones_ids[i_samples]
-
-        points = np.concatenate((i_points, b_points))
-        zones_ids = np.concatenate((i_zones_ids, b_zones_ids))
-
-        u, p, f = self.create_manufactured_solutions(points, zones_ids)
-
-        data = np.concatenate([points, u, p, f, zones_ids], axis=1)
-
-        return tensor(data, dtype=torch.float)
-
-    def __getitem__(self, item) -> Tensor:
-=======
-        b_data = parse_boundary(case_dir, ['momentError', 'U'], ['p', 'div(phi)'])
+        b_data = parse_boundary(case_dir, [], [])
         b_samples = self.rng.choice(len(b_data), replace=False, size=self.n_boundary)
         b_data = b_data[b_samples]
 
-        i_data = (parse_internal_mesh(case_dir, 'momentError', 'U', 'p', 'div(phi)'))
+        i_data = (parse_internal_mesh(case_dir, ))
         i_samples = self.rng.choice(len(i_data), replace=False, size=self.n_internal)
         i_data = i_data[i_samples]
 
         data = np.concatenate((i_data, b_data))
         data = self.reorder_data(data)
 
-        obs_samples = self.rng.choice(len(i_data), replace=False, size=self.n_obs)
+        points = data[:, 0:2]
+        zones_ids = data[..., 7:8]
 
-        # Do not standardize zones indices
-        data[:, 0:-4] = self.standard_scaler.transform(data[:, 0:-4])
+        u, p, f = self.create_manufactured_solutions(points, zones_ids)
+        data = np.concatenate([points, u, p, f, zones_ids], axis=-1)
 
-        return (tensor(data, dtype=torch.float),
-                tensor(obs_samples, dtype=torch.int64).unsqueeze(dim=1))
+        return tensor(data, dtype=torch.float)
 
-    def __getitem__(self, item) -> tuple[Tensor, Tensor]:
->>>>>>> 45e6a6e1
+    def __getitem__(self, item) -> Tensor:
         return self.data[item]